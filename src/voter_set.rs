// Copyright 2018-2019 Parity Technologies (UK) Ltd
//
// Licensed under the Apache License, Version 2.0 (the "License");
// you may not use this file except in compliance with the License.
// You may obtain a copy of the License at
//
//     http://www.apache.org/licenses/LICENSE-2.0
//
// Unless required by applicable law or agreed to in writing, software
// distributed under the License is distributed on an "AS IS" BASIS,
// WITHOUT WARRANTIES OR CONDITIONS OF ANY KIND, either express or implied.
// See the License for the specific language governing permissions and
// limitations under the License.

//! Implementation of a `VoterSet`, representing the complete set
//! of voters and their weights in the context of a round of the
//! protocol.

use crate::std::{
	collections::{BTreeMap, btree_map::Entry},
	num::{NonZeroU64, NonZeroUsize},
	vec::Vec
};
use crate::weights::VoterWeight;

/// A (non-empty) set of voters and associated weights.
///
/// A `VoterSet` identifies all voters that are permitted to vote in a round
/// of the protocol and their associated weights. A `VoterSet` is furthermore
/// equipped with a total order, given by the ordering of the voter's IDs.
#[derive(Clone, PartialEq, Eq, Debug)]
pub struct VoterSet<Id: Eq + Ord> {
	/// The voters in the set.
	voters: BTreeMap<Id, VoterInfo>,
	/// The total order associated with the keys in `voters`.
	order: Vec<Id>,
	/// The required weight threshold for supermajority w.r.t. this set.
	threshold: VoterWeight,
	/// The total weight of all voters.
	total_weight: VoterWeight,
}

impl<Id: Eq + Ord> VoterSet<Id> {
	/// Create a voter set from a weight distribution produced by the given iterator.
	///
	/// If the distribution contains multiple weights for the same voter ID, they are
	/// understood to be partial weights and are accumulated. As a result, the
	/// order in which the iterator produces the weights is irrelevant.
	///
	/// Returns `None` if the iterator does not yield a valid voter set, which is
	/// the case if it either produced no non-zero weights or, i.e. the voter set
	/// would be empty, or if the total voter weight exceeds `u64::MAX`.
	pub fn new<I>(weights: I) -> Option<Self>
	where
		Id: Ord + Clone,
		I: IntoIterator<Item = (Id, u64)>
	{
		let weights = weights.into_iter();

		// Populate the voter set, thereby calculating the total weight.
		let mut voters = BTreeMap::new();
		let mut total_weight = 0u64;
		for (id, weight) in weights {
			if let Some(w) = NonZeroU64::new(weight) {
				// Prevent construction of inconsistent voter sets by checking
				// for weight overflow (not just in debug mode). The protocol
				// should never run with such voter sets.
				total_weight = total_weight.checked_add(weight)?;
				match voters.entry(id) {
					Entry::Vacant(e) => {
						e.insert(VoterInfo {
							position: 0, // The total order is determined afterwards.
							weight: VoterWeight(w)
						});
					},
					Entry::Occupied(mut e) => {
						let v = e.get_mut();
						let n = v.weight.get() + weight;
						let w = NonZeroU64::new(n).expect("nonzero + nonzero is nonzero");
						v.weight = VoterWeight(w);
					}
				}
			}
		}

		if voters.is_empty() {
			// No non-zero weights; the set would be empty.
			return None
		}

		let total_weight = VoterWeight::new(total_weight).expect("voters nonempty; qed");

		// Establish the total order based on the voter IDs.
		let order = voters.keys().cloned().collect::<Vec<_>>();
		for (i, id) in order.iter().enumerate() {
			voters.get_mut(id).expect("def. of order; qed").position = i;
		}

		let threshold = threshold(total_weight);

		Some(VoterSet { voters, order, total_weight, threshold })
	}

	/// Get the voter info for the voter with the given ID, if any.
	pub fn get(&self, id: &Id) -> Option<&VoterInfo> {
		self.voters.get(id)
	}

	/// Get the size of the set.
	pub fn len(&self) -> NonZeroUsize {
		unsafe {
			// SAFETY: By VoterSet::new()
			NonZeroUsize::new_unchecked(self.order.len())
		}
	}

	/// Whether the set contains a voter with the given ID.
	pub fn contains(&self, id: &Id) -> bool {
		self.voters.contains_key(id)
	}

	/// Get the nth voter in the set, modulo the size of the set,
	/// as per the associated total order.
	pub fn nth_mod(&self, n: usize) -> (&Id, &VoterInfo) {
		self.nth(n % self.order.len())
			.expect("set is nonempty and n % len < len; qed")
	}

	/// Get the nth voter in the set, if any.
	///
	/// Returns `None` if `n >= len`.
	pub fn nth(&self, n: usize) -> Option<(&Id, &VoterInfo)> {
		self.order.get(n)
			.and_then(|i| self.voters.get(i)
				.map(|info| (i, info)))
	}

	/// Get the threshold vote weight required for supermajority
	/// w.r.t. this set of voters.
	pub fn threshold(&self) -> VoterWeight {
		self.threshold
	}

	/// Get the total weight of all voters.
	pub fn total_weight(&self) -> VoterWeight {
		self.total_weight
	}

	/// Get an iterator over the voters in the set, as given by
	/// the associated total order.
	pub fn iter(&self) -> impl Iterator<Item = (&Id, &VoterInfo)> {
		(0 .. self.order.len()).map(move |n| self.nth_mod(n))
	}
}

<<<<<<< HEAD
#[derive(Clone, PartialEq, Eq)]
#[cfg_attr(any(feature = "std", test), derive(Debug))]
=======
/// Information about a voter in a `VoterSet`.
#[derive(Clone, PartialEq, Eq, Debug)]
>>>>>>> 8bd982f1
pub struct VoterInfo {
	position: usize,
	weight: VoterWeight,
}

impl VoterInfo {
	/// Get the position of the voter in the total order associated
	/// with the `VoterSet` from which the `VoterInfo` was obtained.
	pub fn position(&self) -> usize { self.position }

	/// Get the weight of the voter.
	pub fn weight(&self) -> VoterWeight { self.weight }
}

/// Compute the threshold weight given the total voting weight.
fn threshold(total_weight: VoterWeight) -> VoterWeight {
	let faulty = total_weight.get().saturating_sub(1) / 3;
	VoterWeight::new(total_weight.get() - faulty).expect("subtrahend > minuend; qed")
}

#[cfg(test)]
mod tests {
	use crate::std::iter;
	use super::*;
	use quickcheck::*;
	use rand::{thread_rng, Rng, seq::SliceRandom};

	impl<Id: Arbitrary + Eq + Ord> Arbitrary for VoterSet<Id> {
		fn arbitrary<G: Gen>(g: &mut G) -> VoterSet<Id> {
			let mut ids = Vec::<Id>::arbitrary(g);
			if ids.is_empty() {
				ids.push(Id::arbitrary(g))
			}
			let weights = iter::from_fn(move || Some(g.gen::<u32>() as u64));
			VoterSet::new(ids.into_iter().zip(weights)).expect("nonempty")
		}
	}

	#[test]
	fn consistency() {
		fn prop(s: VoterSet<usize>) -> bool {
			s.order.len() == s.voters.len() &&
			s.order.iter().all(|id| s.voters.contains_key(id))
		}

		quickcheck(prop as fn(_) -> _)
	}

	#[test]
	fn equality() {
		fn prop(mut v: Vec<(usize, u64)>) {
			if let Some(v1) = VoterSet::new(v.clone()) {
				v.shuffle(&mut thread_rng());
				let v2 = VoterSet::new(v).expect("nonempty");
				assert_eq!(v1, v2)
			} else {
				assert!(v.iter().all(|(_, w)| w == &0))
			}
		}

		quickcheck(prop as fn(_))
	}

	#[test]
	fn total_weight() {
		fn prop(v: Vec<(usize, u64)>) {
			let expected = VoterWeight::new(v.iter().map(|(_, weight)| *weight).sum());
			if let Some(v1) = VoterSet::new(v) {
				assert_eq!(Some(v1.total_weight()), expected)
			} else {
				assert_eq!(expected, None)
			}
		}

		quickcheck(prop as fn(_))
	}

	#[test]
	fn min_threshold() {
		fn prop(v: VoterSet<usize>) -> bool {
			let t = v.threshold.get();
			let w = v.total_weight.get();
			t >= 2 * (w / 3) + (w % 3)
		}

		quickcheck(prop as fn(_) -> _);
	}
}<|MERGE_RESOLUTION|>--- conflicted
+++ resolved
@@ -153,13 +153,8 @@
 	}
 }
 
-<<<<<<< HEAD
-#[derive(Clone, PartialEq, Eq)]
-#[cfg_attr(any(feature = "std", test), derive(Debug))]
-=======
 /// Information about a voter in a `VoterSet`.
 #[derive(Clone, PartialEq, Eq, Debug)]
->>>>>>> 8bd982f1
 pub struct VoterInfo {
 	position: usize,
 	weight: VoterWeight,
