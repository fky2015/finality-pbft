// Copyright 2018-2019 Parity Technologies (UK) Ltd
//
// Licensed under the Apache License, Version 2.0 (the "License");
// you may not use this file except in compliance with the License.
// You may obtain a copy of the License at
//
//     http://www.apache.org/licenses/LICENSE-2.0
//
// Unless required by applicable law or agreed to in writing, software
// distributed under the License is distributed on an "AS IS" BASIS,
// WITHOUT WARRANTIES OR CONDITIONS OF ANY KIND, either express or implied.
// See the License for the specific language governing permissions and
// limitations under the License.

//! Logic for a single round of GRANDPA.

use std::hash::Hash;
use std::ops::AddAssign;

use crate::collections::{hash_map::{HashMap, Entry}, Vec};
use crate::bitfield::{Shared as BitfieldContext, Bitfield};
use crate::vote_graph::VoteGraph;
use crate::voter_set::VoterSet;

use super::{Equivocation, Prevote, Precommit, Chain, BlockNumberOps};

#[derive(Hash, Eq, PartialEq)]
struct Address;

#[derive(Debug, PartialEq, Eq)]
struct TotalWeight {
	prevote: u64,
	precommit: u64,
}

#[derive(Debug, Clone)]
struct VoteWeight {
	bitfield: Bitfield,
}

impl Default for VoteWeight {
	fn default() -> Self {
		VoteWeight {
			bitfield: Bitfield::Blank,
		}
	}
}

impl VoteWeight {
	// compute the total weight of all votes on this node.
	// equivocators are counted as voting for everything, and must be provided.
	fn total_weight<Id: Hash + Eq>(
		&self,
		equivocators: &Bitfield,
		voter_set: &VoterSet<Id>,
	) -> TotalWeight {
		let with_equivocators = self.bitfield.merge(equivocators)
			.expect("this function is never invoked with \
				equivocators of different canonicality; qed");

		// the unwrap-or is defensive only: there should be registered weights for
		// all known indices.
		let (prevote, precommit) = with_equivocators
			.total_weight(|idx| voter_set.weight_by_index(idx).unwrap_or(0));

		TotalWeight { prevote, precommit }
	}
}

impl AddAssign for VoteWeight {
	fn add_assign(&mut self, rhs: VoteWeight) {
		self.bitfield = self.bitfield.merge(&rhs.bitfield)
			.expect("both bitfields set to same length; qed");
	}
}

// votes from a single validator
enum VoteMultiplicity<Vote, Signature> {
	// validator voted once.
	Single(Vote, Signature),
 	// validator equivocated at least once.
	Equivocated((Vote, Signature), (Vote, Signature)),
}

impl<Vote: Eq, Signature: Eq> VoteMultiplicity<Vote, Signature> {
	fn contains(&self, vote: &Vote, signature: &Signature) -> bool {
		match self {
			VoteMultiplicity::Single(v, s) =>
				v == vote && s == signature,
			VoteMultiplicity::Equivocated((v1, s1), (v2, s2)) => {
				v1 == vote && s1 == signature ||
					v2 == vote && s2 == signature
			},
		}
	}
}

struct VoteTracker<Id: Hash + Eq, Vote, Signature> {
	votes: HashMap<Id, VoteMultiplicity<Vote, Signature>>,
	current_weight: u64,
	voted_at: Option<usize>,
}

/// Result of adding a vote.
pub(crate) struct AddVoteResult<'a, Vote, Signature> {
	multiplicity: Option<&'a VoteMultiplicity<Vote, Signature>>,
	duplicated: bool,
}

impl<Id: Hash + Eq + Clone, Vote: Clone + Eq, Signature: Clone + Eq> VoteTracker<Id, Vote, Signature> {
	fn new() -> Self {
		VoteTracker {
			votes: HashMap::new(),
			current_weight: 0,
			voted_at: None,
		}
	}

	// track a vote, returning a value containing the multiplicity of all votes from this ID
	// and a bool indicating if the vote is duplicated.
	// if the vote is the first equivocation, returns a value indicating
	// it as such (the new vote is always the last in the multiplicity).
	//
	// if the vote is a further equivocation, it is ignored and there is nothing
	// to do.
	//
	// since this struct doesn't track the round-number of votes, that must be set
	// by the caller.
	fn add_vote(&mut self, id: Id, vote: Vote, signature: Signature, weight: u64)
		-> AddVoteResult<Vote, Signature>
	{
		match self.votes.entry(id) {
			Entry::Vacant(vacant) => {
				self.current_weight += weight;
				let multiplicity = vacant.insert(VoteMultiplicity::Single(vote, signature));
				return AddVoteResult {
					multiplicity: Some(multiplicity),
					duplicated: false,
				};
			}
			Entry::Occupied(mut occupied) => {
				if occupied.get().contains(&vote, &signature) {
					return AddVoteResult { multiplicity: None, duplicated: true };
				}

				// import, but ignore further equivocations.
				let new_val = match *occupied.get_mut() {
					VoteMultiplicity::Single(ref v, ref s) =>
						Some(VoteMultiplicity::Equivocated((v.clone(), s.clone()), (vote, signature))),
					VoteMultiplicity::Equivocated(_, _) => {
						return AddVoteResult { multiplicity: None, duplicated: false }
					}
				};

				if let Some(new_val) = new_val {
					*occupied.get_mut() = new_val;
				}

				AddVoteResult {
					multiplicity: Some(&*occupied.into_mut()),
					duplicated: false
				}
			}
		}
	}

	// Returns all imported votes.
	fn votes(&self) -> Vec<(Id, Vote, Signature)> {
		let mut votes = Vec::new();

		for (id, vote) in self.votes.iter() {
			match vote {
				VoteMultiplicity::Single(v, s) => {
					votes.push((id.clone(), v.clone(), s.clone()))
				},
				VoteMultiplicity::Equivocated((v1, s1), (v2, s2)) => {
					votes.push((id.clone(), v1.clone(), s1.clone()));
					votes.push((id.clone(), v2.clone(), s2.clone()));
				},
			}
		}

		votes
	}
}

/// State of the round.
#[derive(PartialEq, Clone, Debug)]
#[cfg_attr(feature = "derive-codec", derive(Encode, Decode))]
pub struct State<H, N> {
	/// The prevote-GHOST block.
	pub prevote_ghost: Option<(H, N)>,
	/// The finalized block.
	pub finalized: Option<(H, N)>,
	/// The new round-estimate.
	pub estimate: Option<(H, N)>,
	/// Whether the round is completable.
	pub completable: bool,
}

impl<H: Clone, N: Clone> State<H, N> {
	// Genesis state.
	pub fn genesis(genesis: (H, N)) -> Self {
		State {
			prevote_ghost: Some(genesis.clone()),
			finalized: Some(genesis.clone()),
			estimate: Some(genesis),
			completable: true,
		}
	}
}

/// Parameters for starting a round.
pub struct RoundParams<Id: Hash + Eq, H, N> {
	/// The round number for votes.
	pub round_number: u64,
	/// Actors and weights in the round.
	pub voters: VoterSet<Id>,
	/// The base block to build on.
	pub base: (H, N),
}

/// Stores data for a round.
pub struct Round<Id: Hash + Eq, H: Hash + Eq, N, Signature> {
	graph: VoteGraph<H, N, VoteWeight>, // DAG of blocks which have been voted on.
	prevote: VoteTracker<Id, Prevote<H, N>, Signature>, // tracks prevotes that have been counted
	precommit: VoteTracker<Id, Precommit<H, N>, Signature>, // tracks precommits
	round_number: u64,
	voters: VoterSet<Id>,
	total_weight: u64,
	bitfield_context: BitfieldContext,
	prevote_ghost: Option<(H, N)>, // current memoized prevote-GHOST block
	precommit_ghost: Option<(H, N)>, // current memoized precommit-GHOST block
	finalized: Option<(H, N)>, // best finalized block in this round.
	estimate: Option<(H, N)>, // current memoized round-estimate
	completable: bool, // whether the round is completable
}

/// Result of importing a Prevote or Precommit.
pub(crate) struct ImportResult<Id, P, Signature> {
	/// Indicates if the voter is part of the voter set.
	pub(crate) valid_voter: bool,
	/// Indicates if the vote is duplicated.
	pub(crate) duplicated: bool,
	/// An equivocation proof, if the vote is an equivocation.
	pub(crate) equivocation: Option<Equivocation<Id, P, Signature>>,
}

impl<Id, P, Signature> Default for ImportResult<Id, P, Signature> {
	fn default() -> Self {
		ImportResult {
			valid_voter: false,
			duplicated: false,
			equivocation: None,
		}
	}
}

impl<Id, H, N, Signature> Round<Id, H, N, Signature> where
	Id: Hash + Clone + Eq + ::std::fmt::Debug,
	H: Hash + Clone + Eq + Ord + ::std::fmt::Debug,
	N: Copy + ::std::fmt::Debug + BlockNumberOps,
	Signature: Eq + Clone,
{
	/// Create a new round accumulator for given round number and with given weight.
	/// Not guaranteed to work correctly unless total_weight more than 3x larger than faulty_weight
	pub fn new(round_params: RoundParams<Id, H, N>) -> Self {
		let (base_hash, base_number) = round_params.base;
		let total_weight = round_params.voters.total_weight();
		let n_validators = round_params.voters.len();

		Round {
			round_number: round_params.round_number,
			total_weight,
			voters: round_params.voters,
			graph: VoteGraph::new(base_hash, base_number),
			prevote: VoteTracker::new(),
			precommit: VoteTracker::new(),
			bitfield_context: BitfieldContext::new(n_validators),
			prevote_ghost: None,
			precommit_ghost: None,
			finalized: None,
			estimate: None,
			completable: false,
		}
	}

	/// Return the round number.
	pub fn number(&self) -> u64 {
		self.round_number
	}

	/// Import a prevote. Returns an equivocation proof, if the vote is an equivocation,
	/// and a bool indicating if the vote is duplicated (see `ImportResult`).
	///
	/// Ignores duplicate prevotes (not equivocations).
	pub(crate) fn import_prevote<C: Chain<H, N>>(
		&mut self,
		chain: &C,
		vote: Prevote<H, N>,
		signer: Id,
		signature: Signature,
	) -> Result<ImportResult<Id, Prevote<H, N>, Signature>, crate::Error> {
		let mut import_result = ImportResult::default();

		let info = match self.voters.info(&signer) {
			Some(info) => info,
			None => return Ok(import_result),
		};
		import_result.valid_voter = true;
		let weight = info.weight();

		let equivocation = {
			let multiplicity = match self.prevote.add_vote(signer.clone(), vote, signature, weight) {
				AddVoteResult { multiplicity: Some(m), .. } => m,
				AddVoteResult { duplicated, .. } => {
					import_result.duplicated = duplicated;
					return Ok(import_result)
				},
			};
			let round_number = self.round_number;

			match multiplicity {
				VoteMultiplicity::Single(ref vote, _) => {
					let vote_weight = VoteWeight {
						bitfield: self.bitfield_context.prevote_bitfield(info)
							.expect("info is instantiated from same voter set as context; qed"),
					};

					self.graph.insert(
						vote.target_hash.clone(),
						vote.target_number,
						vote_weight,
						chain,
					)?;

					None
				}
				VoteMultiplicity::Equivocated(ref first, ref second) => {
					// mark the equivocator as such. no need to "undo" the first vote.
					self.bitfield_context.equivocated_prevote(info)
						.expect("info is instantiated from same voter set as bitfield; qed");

					Some(Equivocation {
						round_number,
						identity: signer,
						first: first.clone(),
						second: second.clone(),
					})
				}
			}
		};

		// update prevote-GHOST
		let threshold = self.threshold();
		if self.prevote.current_weight >= threshold {
			let equivocators = self.bitfield_context.equivocators().read();

			self.prevote_ghost = self.graph.find_ghost(
				self.prevote_ghost.take(),
				|v| v.total_weight(&equivocators, &self.voters).prevote >= threshold,
			);
		}

		self.update();
		import_result.equivocation = equivocation;
		Ok(import_result)
	}

	/// Import a precommit. Returns an equivocation proof, if the vote is an
	/// equivocation, and a bool indicating if the vote is duplicated (see `ImportResult`).
	///
	/// Ignores duplicate precommits (not equivocations).
	pub(crate) fn import_precommit<C: Chain<H, N>>(
		&mut self,
		chain: &C,
		vote: Precommit<H, N>,
		signer: Id,
		signature: Signature,
	) -> Result<ImportResult<Id, Precommit<H, N>, Signature>, crate::Error> {
		let mut import_result = ImportResult::default();

		let info = match self.voters.info(&signer) {
			Some(info) => info,
			None => return Ok(import_result),
		};
		import_result.valid_voter = true;
		let weight = info.weight();

		let equivocation = {
			let multiplicity = match self.precommit.add_vote(signer.clone(), vote, signature, weight) {
				AddVoteResult { multiplicity: Some(m), .. } => m,
				AddVoteResult { duplicated, .. } => {
					import_result.duplicated = duplicated;
					return Ok(import_result)
				},
			};
			let round_number = self.round_number;

			match multiplicity {
				VoteMultiplicity::Single(ref vote, _) => {
					let vote_weight = VoteWeight {
						bitfield: self.bitfield_context.precommit_bitfield(info)
							.expect("info is instantiated from same voter set as context; qed"),
					};

					self.graph.insert(
						vote.target_hash.clone(),
						vote.target_number,
						vote_weight,
						chain,
					)?;

					None
				}
				VoteMultiplicity::Equivocated(ref first, ref second) => {
					// mark the equivocator as such. no need to "undo" the first vote.
					self.bitfield_context.equivocated_precommit(info)
						.expect("info is instantiated from same voter set as bitfield; qed");

					Some(Equivocation {
						round_number,
						identity: signer,
						first: first.clone(),
						second: second.clone(),
					})
				}
			}
		};

		self.update();
		import_result.equivocation = equivocation;
		Ok(import_result)
	}

	// Get current
	pub fn state(&self) -> State<H, N> {
		State {
			prevote_ghost: self.prevote_ghost.clone(),
			finalized: self.finalized.clone(),
			estimate: self.estimate.clone(),
			completable: self.completable,
		}
	}

	/// Compute and cache the precommit-GHOST.
	pub fn precommit_ghost(&mut self) -> Option<(H, N)> {
		// update precommit-GHOST
		let threshold = self.threshold();
		if self.precommit.current_weight >= threshold {
			let equivocators = self.bitfield_context.equivocators().read();

			self.precommit_ghost = self.graph.find_ghost(
				self.precommit_ghost.take(),
				|v| v.total_weight(&equivocators, &self.voters).precommit >= threshold,
			);
		}

		self.precommit_ghost.clone()
	}

	/// Returns an iterator of all precommits targeting the finalized hash.
	///
	/// Only returns `None` if no block has been finalized in this round.
	pub fn finalizing_precommits<'a, C: 'a + Chain<H, N>>(&'a mut self, chain: &'a C)
		-> Option<impl Iterator<Item=crate::SignedPrecommit<H, N, Signature, Id>> + 'a>
	{
		struct YieldVotes<'b, V: 'b, S: 'b> {
			yielded: usize,
			multiplicity: &'b VoteMultiplicity<V, S>,
		}

		impl<'b, V: 'b + Clone, S: 'b + Clone> Iterator for YieldVotes<'b, V, S> {
			type Item = (V, S);

			fn next(&mut self) -> Option<(V, S)> {
				match *self.multiplicity {
					VoteMultiplicity::Single(ref v, ref s) => {
						if self.yielded == 0 {
							self.yielded += 1;
							Some((v.clone(), s.clone()))
						} else {
							None
						}
					}
					VoteMultiplicity::Equivocated(ref a, ref b) => {
						let res = match self.yielded {
							0 => Some(a.clone()),
							1 => Some(b.clone()),
							_ => None,
						};

						self.yielded += 1;
						res
					}
				}
			}
		}

		let (f_hash, _f_num) = self.finalized.clone()?;
		let find_valid_precommits = self.precommit.votes.iter()
			.filter(move |&(_id, ref multiplicity)| {
				if let VoteMultiplicity::Single(ref v, _) = *multiplicity {
					// if there is a single vote from this voter, we only include it
					// if it branches off of the target.
					chain.is_equal_or_descendent_of(f_hash.clone(), v.target_hash.clone())
				} else {
					// equivocations count for everything, so we always include them.
					true
				}
			})
			.flat_map(|(id, multiplicity)| {
				let yield_votes = YieldVotes { yielded: 0, multiplicity };

				yield_votes.map(move |(v, s)| crate::SignedPrecommit {
					precommit: v,
					signature: s,
					id: id.clone(),
				})
			});

		Some(find_valid_precommits)
	}

	// update the round-estimate and whether the round is completable.
	fn update(&mut self) {
		let threshold = self.threshold();
		if self.prevote.current_weight < threshold { return }

		let remaining_commit_votes = self.total_weight - self.precommit.current_weight;
		let equivocators = self.bitfield_context.equivocators().read();
		let equivocators = &*equivocators;

		let voters = &self.voters;


		let (g_hash, g_num) = match self.prevote_ghost.clone() {
			None => return,
			Some(x) => x,
		};

		// anything new finalized? finalized blocks are those which have both
		// 2/3+ prevote and precommit weight.
		let threshold = self.threshold();
		let current_precommits = self.precommit.current_weight;
		if current_precommits >= threshold {
			self.finalized = self.graph.find_ancestor(
				g_hash.clone(),
				g_num,
				|v| v.total_weight(&equivocators, voters).precommit >= threshold,
			);
		};

		// figuring out whether a block can still be committed for is
		// not straightforward because we have to account for all possible future
		// equivocations and thus cannot discount weight from validators who
		// have already voted.
		let possible_to_precommit = {
			let tolerated_equivocations = self.total_weight - threshold;

			// find how many more equivocations we could still get.
			//
			// it is only important to consider the voters whose votes
			// we have already seen, because we are assuming any votes we
			// haven't seen will target this block.
			let current_equivocations = equivocators
				.total_weight(|idx| self.voters.weight_by_index(idx).unwrap_or(0))
				.1;

			let additional_equiv = tolerated_equivocations.saturating_sub(current_equivocations);

			move |weight: &VoteWeight| {
				// total precommits for this block, including equivocations.
				let precommitted_for = weight.total_weight(&equivocators, voters)
					.precommit;

				// equivocations we could still get are out of those who
				// have already voted, but not on this block.
				let possible_equivocations = std::cmp::min(
					current_precommits.saturating_sub(precommitted_for),
					additional_equiv,
				);

				// all the votes already applied on this block,
				// assuming all remaining actors commit to this block,
				// and that we get further equivocations
				let full_possible_weight = precommitted_for
					.saturating_add(remaining_commit_votes)
					.saturating_add(possible_equivocations);

				full_possible_weight >= threshold
			}
		};

		// until we have threshold precommits, any new block could get supermajority
		// precommits because there are at least f + 1 precommits remaining and then
		// f equivocations.
		//
		// once it's at least that level, we only need to consider blocks
		// already referenced in the graph, because no new leaf nodes
		// could ever have enough precommits.
		//
		// the round-estimate is the highest block in the chain with head
		// `prevote_ghost` that could have supermajority-commits.
		if self.precommit.current_weight >= threshold {
			self.estimate = self.graph.find_ancestor(
				g_hash.clone(),
				g_num,
				possible_to_precommit,
			);
		} else {
			self.estimate = Some((g_hash, g_num));
			return;
		}

		self.completable = self.estimate.clone().map_or(false, |(b_hash, b_num)| {
			b_hash != g_hash || {
				// round-estimate is the same as the prevote-ghost.
				// this round is still completable if no further blocks
				// could have commit-supermajority.
				self.graph.find_ghost(Some((b_hash, b_num)), possible_to_precommit)
					.map_or(true, |x| x == (g_hash, g_num))
			}
		})
	}

	/// Fetch the "round-estimate": the best block which might have been finalized
	/// in this round.
	///
	/// Returns `None` when new new blocks could have been finalized in this round,
	/// according to our estimate.
	pub fn estimate(&self) -> Option<&(H, N)> {
		self.estimate.as_ref()
	}

	/// Fetch the most recently finalized block.
	pub fn finalized(&self) -> Option<&(H, N)> {
		self.finalized.as_ref()
	}

	/// Returns `true` when the round is completable.
	///
	/// This is the case when the round-estimate is an ancestor of the prevote-ghost head,
	/// or when they are the same block _and_ none of its children could possibly have
	/// enough precommits.
	pub fn completable(&self) -> bool {
		self.completable
	}

	// Threshold number of weight for supermajority.
	pub fn threshold(&self) -> u64 {
		self.voters.threshold()
	}

	/// Return the round base.
	pub fn base(&self) -> (H, N) {
		self.graph.base()
	}

	/// Return the round voters and weights.
	pub fn voters(&self) -> &VoterSet<Id> {
		&self.voters
	}

	/// Return the primary voter of the round.
	pub fn primary_voter(&self) -> &(Id, u64) {
		self.voters.voter_by_index(self.round_number as usize % self.voters.len())
	}

	/// Return all imported prevotes.
	pub fn prevotes(&self) -> Vec<(Id, Prevote<H, N>, Signature)> {
		self.prevote.votes()
	}

	/// Return all imported precommits.
	pub fn precommits(&self) -> Vec<(Id, Precommit<H, N>, Signature)> {
		self.precommit.votes()
	}

<<<<<<< HEAD
	/// Set the length of prevotes received at the moment of prevoting.
	pub fn set_prevote_idx(&mut self) -> bool {
		self.prevote.voted_at = Some(self.prevote.votes().len());
		println!("set prevote idx to {:?}", self.prevote.voted_at);
		true
	}

	/// Set the length of precommits received at the moment of precommiting.
	pub fn set_precommit_idx(&mut self) -> bool {
		self.precommit.voted_at = Some(self.precommit.votes().len());
		println!("set precommit idx to {:?}", self.precommit.voted_at);
		true
	}

		/// Get the length of prevotes received at the moment of prevoting.
	pub fn prevote_idx(&self) -> Option<usize> {
		self.prevote.voted_at
	}

	/// Get the length of precommits received at the moment of precommiting.
	pub fn precommit_idx(&self) -> Option<usize> {
		self.precommit.voted_at
	}
=======
	/// Return all imported prevotes.
	pub fn set_prevote_idx(&mut self, idx: usize) -> bool {
		self.prevote.voted_at = Some(idx);
		true
	}

	/// Return all imported precommits.
	pub fn set_precommit_idx(&mut self, idx: usize) -> bool {
		self.precommit.voted_at = Some(idx);
		true
	}
>>>>>>> feaaac75
}

#[cfg(test)]
mod tests {
	use super::*;
	use crate::testing::{GENESIS_HASH, DummyChain};

	fn voters() -> VoterSet<&'static str> {
		[
			("Alice", 4),
			("Bob", 7),
			("Eve", 3),
		].iter().cloned().collect()
	}

	#[derive(PartialEq, Eq, Hash, Clone, Debug)]
	struct Signature(&'static str);

	#[test]
	fn estimate_is_valid() {
		let mut chain = DummyChain::new();
		chain.push_blocks(GENESIS_HASH, &["A", "B", "C", "D", "E", "F"]);
		chain.push_blocks("E", &["EA", "EB", "EC", "ED"]);
		chain.push_blocks("F", &["FA", "FB", "FC"]);

		let mut round = Round::new(RoundParams {
			round_number: 1,
			voters: voters(),
			base: ("C", 4),
		});

		round.import_prevote(
			&chain,
			Prevote::new("FC", 10),
			"Alice",
			Signature("Alice"),
		).unwrap();

		round.import_prevote(
			&chain,
			Prevote::new("ED", 10),
			"Bob",
			Signature("Bob"),
		).unwrap();

		assert_eq!(round.prevote_ghost, Some(("E", 6)));
		assert_eq!(round.estimate(), Some(&("E", 6)));
		assert!(!round.completable());

		round.import_prevote(
			&chain,
			Prevote::new("F", 7),
			"Eve",
			Signature("Eve"),
		).unwrap();

		assert_eq!(round.prevote_ghost, Some(("E", 6)));
		assert_eq!(round.estimate(), Some(&("E", 6)));
	}

	#[test]
	fn finalization() {
		let mut chain = DummyChain::new();
		chain.push_blocks(GENESIS_HASH, &["A", "B", "C", "D", "E", "F"]);
		chain.push_blocks("E", &["EA", "EB", "EC", "ED"]);
		chain.push_blocks("F", &["FA", "FB", "FC"]);

		let mut round = Round::new(RoundParams {
			round_number: 1,
			voters: voters(),
			base: ("C", 4),
		});

		round.import_precommit(
			&chain,
			Precommit::new("FC", 10),
			"Alice",
			Signature("Alice"),
		).unwrap();

		round.import_precommit(
			&chain,
			Precommit::new("ED", 10),
			"Bob",
			Signature("Bob"),
		).unwrap();

		assert_eq!(round.finalized, None);

		// import some prevotes.
		{
			round.import_prevote(
				&chain,
				Prevote::new("FC", 10),
				"Alice",
				Signature("Alice"),
			).unwrap();

			round.import_prevote(
				&chain,
				Prevote::new("ED", 10),
				"Bob",
				Signature("Bob"),
			).unwrap();

			round.import_prevote(
				&chain,
				Prevote::new("EA", 7),
				"Eve",
				Signature("Eve"),
			).unwrap();

			assert_eq!(round.finalized, Some(("E", 6)));
		}

		round.import_precommit(
			&chain,
			Precommit::new("EA", 7),
			"Eve",
			Signature("Eve"),
		).unwrap();

		assert_eq!(round.finalized, Some(("EA", 7)));
	}

	#[test]
	fn equivocate_does_not_double_count() {
		let mut chain = DummyChain::new();
		chain.push_blocks(GENESIS_HASH, &["A", "B", "C", "D", "E", "F"]);
		chain.push_blocks("E", &["EA", "EB", "EC", "ED"]);
		chain.push_blocks("F", &["FA", "FB", "FC"]);

		let mut round = Round::new(RoundParams {
			round_number: 1,
			voters: voters(),
			base: ("C", 4),
		});

		// first prevote by eve
		assert!(round.import_prevote(
			&chain,
			Prevote::new("FC", 10),
			"Eve", // 3 on F, E
			Signature("Eve-1"),
		).unwrap().equivocation.is_none());


		assert!(round.prevote_ghost.is_none());

		// second prevote by eve: comes with equivocation proof
		assert!(round.import_prevote(
			&chain,
			Prevote::new("ED", 10),
			"Eve", // still 3 on E
			Signature("Eve-2"),
		).unwrap().equivocation.is_some());

		// third prevote: returns nothing.
		assert!(round.import_prevote(
			&chain,
			Prevote::new("F", 7),
			"Eve", // still 3 on F and E
			Signature("Eve-2"),
		).unwrap().equivocation.is_none());

		// three eves together would be enough.

		assert!(round.prevote_ghost.is_none());

		assert!(round.import_prevote(
			&chain,
			Prevote::new("FA", 8),
			"Bob", // add 7 to FA and you get FA.
			Signature("Bob-1"),
		).unwrap().equivocation.is_none());

		assert_eq!(round.prevote_ghost, Some(("FA", 8)));
	}

	#[test]
	fn vote_weight_discounts_equivocators() {
		let v: VoterSet<_> = [
			(1, 1),
			(2, 2),
			(3, 3),
			(4, 4),
			(5, 5),
		].iter().cloned().collect();

		let ctx = BitfieldContext::new(5);

		let equivocators = {
			let equiv_a = ctx.prevote_bitfield(v.info(&1).unwrap()).unwrap();
			let equiv_b = ctx.prevote_bitfield(v.info(&5).unwrap()).unwrap();

			equiv_a.merge(&equiv_b).unwrap()
		};

		let votes = {
			let vote_a = ctx.prevote_bitfield(v.info(&1).unwrap()).unwrap();
			let vote_b = ctx.prevote_bitfield(v.info(&2).unwrap()).unwrap();
			let vote_c = ctx.prevote_bitfield(v.info(&3).unwrap()).unwrap();

			vote_a.merge(&vote_b).unwrap().merge(&vote_c).unwrap()
		};

		let weight = VoteWeight { bitfield: votes };
		let vote_weight = weight.total_weight(&equivocators, &v);

		// counts the prevotes from 2, 3, and the equivocations from 1, 5 without
		// double-counting 1
		assert_eq!(vote_weight, TotalWeight { prevote: 1 + 5 + 2 + 3, precommit: 0 });

		let votes = weight.bitfield.merge(&ctx.prevote_bitfield(v.info(&5).unwrap()).unwrap()).unwrap();

		let weight = VoteWeight { bitfield: votes };
		let vote_weight = weight.total_weight(&equivocators, &v);


		// adding an extra vote by 5 doesn't increase the count.
		assert_eq!(vote_weight, TotalWeight { prevote: 1 + 5 + 2 + 3, precommit: 0 });
	}
}<|MERGE_RESOLUTION|>--- conflicted
+++ resolved
@@ -677,7 +677,6 @@
 		self.precommit.votes()
 	}
 
-<<<<<<< HEAD
 	/// Set the length of prevotes received at the moment of prevoting.
 	pub fn set_prevote_idx(&mut self) -> bool {
 		self.prevote.voted_at = Some(self.prevote.votes().len());
@@ -692,7 +691,7 @@
 		true
 	}
 
-		/// Get the length of prevotes received at the moment of prevoting.
+	/// Get the length of prevotes received at the moment of prevoting.
 	pub fn prevote_idx(&self) -> Option<usize> {
 		self.prevote.voted_at
 	}
@@ -701,19 +700,6 @@
 	pub fn precommit_idx(&self) -> Option<usize> {
 		self.precommit.voted_at
 	}
-=======
-	/// Return all imported prevotes.
-	pub fn set_prevote_idx(&mut self, idx: usize) -> bool {
-		self.prevote.voted_at = Some(idx);
-		true
-	}
-
-	/// Return all imported precommits.
-	pub fn set_precommit_idx(&mut self, idx: usize) -> bool {
-		self.precommit.voted_at = Some(idx);
-		true
-	}
->>>>>>> feaaac75
 }
 
 #[cfg(test)]
